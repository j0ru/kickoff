--- conflicted
+++ resolved
@@ -414,11 +414,7 @@
 
             Notification::new()
                 .summary("Kickoff")
-<<<<<<< HEAD
                 .body(&format!("{err}"))
-=======
-                .body(&format!("{err}",))
->>>>>>> 34b19c4b
                 .timeout(5000)
                 .show()?;
             process::exit(2);
