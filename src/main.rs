use crate::config::Config;
use crate::gui::{Action, DData, RenderEvent};
use clap::Parser;
use history::History;
use image::ImageBuffer;
use log::*;
use nix::{
    sys::wait::{waitpid, WaitPidFlag, WaitStatus},
    unistd::{fork, ForkResult},
};
use notify_rust::Notification;
use smithay_client_toolkit::{
    default_environment,
    environment::SimpleGlobal,
    new_default_environment,
    reexports::{calloop, protocols::wlr::unstable::layer_shell::v1::client::zwlr_layer_shell_v1},
    WaylandSource,
};
<<<<<<< HEAD

use image::ImageBuffer;

use fuzzy_matcher::skim::SkimMatcherV2;
use fuzzy_matcher::FuzzyMatcher;
use std::collections::HashMap;
use std::os::unix::fs::PermissionsExt;
use std::{
    cmp, env, fs,
    io::{prelude::*, ErrorKind},
    process,
};

use log::{debug, error};
use nix::{
    sys::wait::{waitpid, WaitPidFlag, WaitStatus},
    unistd::{fork, ForkResult},
};
use simplelog::{ColorChoice, Config as LogConfig, LevelFilter, TermLogger, TerminalMode};
use std::error::Error;
use std::time::Duration;
use tokio::task::JoinHandle;

use xdg::BaseDirectories;

#[cfg(target_os = "linux")]
use notify_rust::Notification;

=======
use std::{cmp, error::Error, path::PathBuf, process, time::Duration};
use tokio::task::JoinHandle;

>>>>>>> 85d26365
mod color;
mod config;
mod font;
mod gui;
mod history;
mod keybinds;
mod selection;

default_environment!(Env,
    fields = [
        layer_shell: SimpleGlobal<zwlr_layer_shell_v1::ZwlrLayerShellV1>,
    ],
    singles = [
        zwlr_layer_shell_v1::ZwlrLayerShellV1 => layer_shell
    ],
);

#[derive(Parser, Debug)]
#[clap(author, version, about)]
struct Args {
    #[clap(short, long)]
    config: Option<PathBuf>,

    /// Read list from stdin instead of PATH
    #[clap(long)]
    from_stdin: bool,

    /// Read list from PATH, default true, unless stdin is set
    #[clap(long)]
    from_path: bool,

    #[clap(long)]
    from_file: Vec<PathBuf>,

    /// Output selection to stdout instead of executing it
    #[clap(long)]
    stdout: bool,

    /// Set custom history name. Default history will only be used if stdin is not set
    #[clap(long)]
    history: Option<PathBuf>,
}

#[tokio::main]
async fn main() -> Result<(), Box<dyn Error>> {
<<<<<<< HEAD
    TermLogger::init(
        LevelFilter::Warn,
        LogConfig::default(),
        TerminalMode::Mixed,
        ColorChoice::Auto,
    )?;

    match put_pid() {
        Ok(()) => {
            if let Some(child_handle) = run().await? {
                /* wait for check if comand exec was successful
                   and history has been written
                */
                child_handle.await?;
            }
            del_pid()?;
            Ok(())
        }
        Err(e) => {
            error!("{}", e);
            Ok(())
        }
    }
}

fn put_pid() -> std::io::Result<()> {
    let xdg_dirs = BaseDirectories::with_prefix("kickoff")?;
    let pid_path = xdg_dirs.place_runtime_file("kickoff.pid").unwrap();
    match fs::File::open(pid_path.clone()) {
        Err(_) => {
            let mut pid_file = fs::File::create(pid_path)?;
            pid_file.write_all(&std::process::id().to_string().as_bytes())?;
            Ok(())
        }
        Ok(mut file_handle) => {
            debug!("Pid file already exists");
            let mut pid = String::new();
            file_handle.read_to_string(&mut pid)?;
            match fs::metadata(format!("/proc/{}", pid)) {
                Ok(_) => {
                    debug!("Pid from pid file still alive");
                    Err(std::io::Error::new(
                        ErrorKind::Other,
                        "Kickoff is already running",
                    ))
                }
                Err(_) => {
                    debug!("Pid from pid not alive, overwriting...");
                    let mut pid_file = fs::File::create(pid_path)?;
                    pid_file.write_all(&std::process::id().to_string().as_bytes())?;
                    Ok(())
                }
            }
        }
    }
}

fn del_pid() -> std::io::Result<()> {
    let xdg_dirs = BaseDirectories::with_prefix("kickoff")?;
    let pid_path = xdg_dirs.place_runtime_file("kickoff.pid").unwrap();
    std::fs::remove_file(pid_path)?;
=======
    if let Some(child_handle) = run().await? {
        /* wait for check if comand exec was successful
           and history has been written
        */
        child_handle.await?;
    }
>>>>>>> 85d26365
    Ok(())
}

async fn run() -> Result<Option<JoinHandle<()>>, Box<dyn Error>> {
<<<<<<< HEAD
    let config = match config::Config::load() {
=======
    env_logger::init();

    let args = Args::parse();

    let config = match Config::load(args.config) {
>>>>>>> 85d26365
        Ok(c) => c,
        Err(e) => {
            error!("{}", e);
            process::exit(1);
        }
    };

    let mut apps = selection::ElementListBuilder::new();
    if args.from_path || (!args.from_stdin && args.from_file.is_empty()) {
        apps.add_path();
    }
    if !args.from_file.is_empty() {
        apps.add_files(&args.from_file);
    }
    if args.from_stdin {
        apps.add_stdin();
    }
    let apps = apps.build();

    let history = if (!args.from_stdin && args.from_file.is_empty()) || args.history.is_some() {
        let path = args.history.clone();
        let decrease_interval = config.history.decrease_interval;
        Some(tokio::task::spawn_blocking(move || {
            History::load(path, decrease_interval)
        }))
    } else {
        None
    };

    let font = if let Some(font_name) = config.font {
        let mut font_names = config.fonts.clone();
        font_names.insert(0, font_name);
        font::Font::new(font_names, config.font_size)
    } else {
        font::Font::new(config.fonts, config.font_size)
    };

    let (env, display, queue) =
        new_default_environment!(Env, fields = [layer_shell: SimpleGlobal::new(),])
            .expect("Initial roundtrip failed!");

    let mut apps = apps.await?;
    let history = match history {
        Some(history) => {
            let history = history.await??;
            apps.merge_history(&history);
            Some(history)
        }
        None => None,
    };
    apps.sort_score();

    let layer_shell = env.require_global::<zwlr_layer_shell_v1::ZwlrLayerShellV1>();
    let pools = env
        .create_double_pool(|_| {})
        .expect("Failed to create a memory pool!");
    let surface = env.create_surface().detach();
    let mut surface = gui::Surface::new(None, surface, &layer_shell, pools);

    let mut event_loop = calloop::EventLoop::<DData>::try_new().unwrap();
    WaylandSource::new(queue)
        .quick_insert(event_loop.handle())
        .unwrap();

    gui::register_inputs(&env.get_all_seats(), &event_loop);

    let mut search_results = apps.as_ref_vec();
    let mut need_redraw = false;
    let mut data = DData::new(&display, config.keybindings.clone().into());
    let mut selection = 0;
    let mut select_query = false;
    let mut font = font.await?;

    loop {
        let gui::DData { query, action, .. } = &mut data;
        match surface.next_render_event.take() {
            Some(RenderEvent::Closed) => break,
            Some(RenderEvent::Configure { width, height }) => {
                need_redraw = true;
                surface.set_dimensions(width, height);
            }
            None => {}
        }
        if let Some(action) = action.take() {
            match action {
                Action::NavUp => {
                    need_redraw = true;
                    if selection > 0 {
                        selection -= 1;
                    } else if !query.is_empty() {
                        select_query = true;
                    }
                }
                Action::NavDown => {
                    need_redraw = true;
                    if select_query && !search_results.is_empty() {
                        select_query = false;
                    } else if !search_results.is_empty() && selection < search_results.len() - 1 {
                        selection += 1;
                    }
                }
                Action::Search => {
                    need_redraw = true;
                    search_results = apps.search(query);
                    select_query = false;
                    selection = 0;
                    if search_results.is_empty() {
                        select_query = true
                    }
                }
                Action::Complete => {
                    if !select_query {
                        let app = search_results.get(selection).unwrap();
                        if query == &app.name {
                            selection = if selection < search_results.len() - 1 {
                                selection + 1
                            } else {
                                selection
                            };
                        }
                        query.clear();
                        query.push_str(&search_results.get(selection).unwrap().name);
                        need_redraw = true;
                    }
                }
                Action::Execute => {
                    let element = if select_query {
                        selection::Element {
                            name: query.to_string(),
                            value: query.to_string(),
                            base_score: 0,
                        }
                    } else {
                        (*search_results.get(selection).unwrap()).clone()
                    };
                    if args.stdout {
                        print!("{}", element.value);
                        if let Some(mut history) = history {
                            history.inc(&element);
                            history.save()?;
                        }
                        return Ok(None);
                    } else {
                        return Ok(Some(exec(element, history)?));
                    }
                }
                Action::Exit => break,
                _ => {}
            }
        }

        if need_redraw {
            need_redraw = false;

            // adjust all components for Hidpi
            let scale = surface.get_scale();
            surface.set_scale(scale);
            font.set_scale(scale);
            let (width, height) = (
                surface.dimensions.0 * scale as u32,
                surface.dimensions.1 * scale as u32,
            );
            let padding = config.padding * scale as u32;
            let font_size = config.font_size * scale as f32;

            let mut img =
                ImageBuffer::from_pixel(width, height, config.colors.background.to_rgba());
            let prompt_width = if !config.prompt.is_empty() {
                let (width, _) = font.render(
                    &config.prompt,
                    &config.colors.prompt,
                    &mut img,
                    padding,
                    padding,
                );
                width
            } else {
                0
            };

            if !query.is_empty() {
                let color = if select_query {
                    &config.colors.text_selected
                } else {
                    &config.colors.text_query
                };
                font.render(query, color, &mut img, padding + prompt_width, padding);
            }

            let spacer = (1.5 * font_size) as u32;
            let max_entries = ((height - 2 * padding - spacer) as f32 / (font_size * 1.2)) as usize;
            let offset = if selection > (max_entries / 2) {
                selection - max_entries / 2
            } else {
                0
            };

            for (i, matched) in search_results
                .iter()
                .enumerate()
                .take(cmp::min(max_entries + offset, search_results.len()))
                .skip(offset)
            {
                let color = if i == selection && !select_query {
                    &config.colors.text_selected
                } else {
                    &config.colors.text
                };
                font.render(
                    &matched.name,
                    color,
                    &mut img,
                    padding,
                    padding + spacer + (i - offset) as u32 * (font_size * 1.2) as u32,
                );
            }

            match surface.draw(img, scale) {
                Ok(_) => {}
                Err(e) => {
                    error!("{}", e);
                    need_redraw = false;
                }
            };
        }

        display.flush().unwrap();
        event_loop.dispatch(None, &mut data).unwrap();
    }
    Ok(None)
}

fn exec(
    elem: selection::Element,
    history: Option<History>,
) -> Result<tokio::task::JoinHandle<()>, Box<dyn Error>> {
    match unsafe { fork() } {
        Ok(ForkResult::Parent { child }) => {
            Ok(tokio::spawn(async move {
                tokio::time::sleep(Duration::new(1, 0)).await;
                match waitpid(child, Some(WaitPidFlag::WNOHANG)) {
                    Ok(WaitStatus::StillAlive) | Ok(WaitStatus::Exited(_, 0)) => {
                        if let Some(mut history) = history {
                            history.inc(&elem);
                            match history.save() {
                                Ok(()) => {}
                                Err(e) => {
                                    error!("{}", e);
                                }
                            };
                        }
                    }
                    Ok(_) => {
                        /* Every non 0 statuscode holds no information since it's
                        origin can be the started application or a file not found error.
                        In either case the error has already been logged and does not
                        need to be handled here. */
                    }
                    Err(err) => error!("{}", err),
                }
            }))
        }
        Ok(ForkResult::Child) => {
            let err = exec::Command::new("sh").args(&["-c", &elem.value]).exec();

            // Won't be executed when exec was successful
            error!("{}", err);

            Notification::new()
                .summary("Kickoff")
                .body(&format!("{}", err))
                .timeout(5000)
                .show()?;
            process::exit(2);
        }
        Err(e) => Err(Box::new(e)),
    }
}<|MERGE_RESOLUTION|>--- conflicted
+++ resolved
@@ -16,40 +16,11 @@
     reexports::{calloop, protocols::wlr::unstable::layer_shell::v1::client::zwlr_layer_shell_v1},
     WaylandSource,
 };
-<<<<<<< HEAD
-
-use image::ImageBuffer;
-
-use fuzzy_matcher::skim::SkimMatcherV2;
-use fuzzy_matcher::FuzzyMatcher;
-use std::collections::HashMap;
-use std::os::unix::fs::PermissionsExt;
-use std::{
-    cmp, env, fs,
-    io::{prelude::*, ErrorKind},
-    process,
-};
-
-use log::{debug, error};
-use nix::{
-    sys::wait::{waitpid, WaitPidFlag, WaitStatus},
-    unistd::{fork, ForkResult},
-};
-use simplelog::{ColorChoice, Config as LogConfig, LevelFilter, TermLogger, TerminalMode};
-use std::error::Error;
-use std::time::Duration;
-use tokio::task::JoinHandle;
-
-use xdg::BaseDirectories;
-
-#[cfg(target_os = "linux")]
-use notify_rust::Notification;
-
-=======
+use std::fs;
+use std::io::{ErrorKind, Read, Write};
 use std::{cmp, error::Error, path::PathBuf, process, time::Duration};
 use tokio::task::JoinHandle;
-
->>>>>>> 85d26365
+use xdg::BaseDirectories;
 mod color;
 mod config;
 mod font;
@@ -95,13 +66,7 @@
 
 #[tokio::main]
 async fn main() -> Result<(), Box<dyn Error>> {
-<<<<<<< HEAD
-    TermLogger::init(
-        LevelFilter::Warn,
-        LogConfig::default(),
-        TerminalMode::Mixed,
-        ColorChoice::Auto,
-    )?;
+    env_logger::init();
 
     match put_pid() {
         Ok(()) => {
@@ -127,7 +92,7 @@
     match fs::File::open(pid_path.clone()) {
         Err(_) => {
             let mut pid_file = fs::File::create(pid_path)?;
-            pid_file.write_all(&std::process::id().to_string().as_bytes())?;
+            pid_file.write_all(std::process::id().to_string().as_bytes())?;
             Ok(())
         }
         Ok(mut file_handle) => {
@@ -145,7 +110,7 @@
                 Err(_) => {
                     debug!("Pid from pid not alive, overwriting...");
                     let mut pid_file = fs::File::create(pid_path)?;
-                    pid_file.write_all(&std::process::id().to_string().as_bytes())?;
+                    pid_file.write_all(std::process::id().to_string().as_bytes())?;
                     Ok(())
                 }
             }
@@ -157,27 +122,13 @@
     let xdg_dirs = BaseDirectories::with_prefix("kickoff")?;
     let pid_path = xdg_dirs.place_runtime_file("kickoff.pid").unwrap();
     std::fs::remove_file(pid_path)?;
-=======
-    if let Some(child_handle) = run().await? {
-        /* wait for check if comand exec was successful
-           and history has been written
-        */
-        child_handle.await?;
-    }
->>>>>>> 85d26365
     Ok(())
 }
 
 async fn run() -> Result<Option<JoinHandle<()>>, Box<dyn Error>> {
-<<<<<<< HEAD
-    let config = match config::Config::load() {
-=======
-    env_logger::init();
-
     let args = Args::parse();
 
     let config = match Config::load(args.config) {
->>>>>>> 85d26365
         Ok(c) => c,
         Err(e) => {
             error!("{}", e);
